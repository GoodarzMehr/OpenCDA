--- conflicted
+++ resolved
@@ -21,11 +21,7 @@
     """
 
     def __init__(self, vehicle, ignore_traffic_light=True, behavior='normal', overtake_allowed=False,
-<<<<<<< HEAD
-                 sampling_resolution=4.5, buffer_size=5, dynamic_pid=False, time_ahead=1.5,
-=======
                  sampling_resolution=4.5, buffer_size=5, dynamic_pid=False, time_ahead=1.2,
->>>>>>> 8d06946b
                  update_freq=15, debug_trajectory=True, debug=True):
         """
         Construct class
